--- conflicted
+++ resolved
@@ -20,12 +20,9 @@
   import GripVertical from 'lucide-svelte/icons/grip-vertical';
   import { Button } from '../ui/button';
   import { selectedRunAnnotationStore } from '$lib/state/derived';
-<<<<<<< HEAD
   import { resultNotesDialogStore } from '$lib/state/ui';
   import { showPrompt } from '$lib/state/actions';
-=======
   import { generateCsvContent, downloadCsv as downloadCsvFile } from '$lib/utils/csvExport';
->>>>>>> 20ae3893
 
   export let run: LiveRun;
 
